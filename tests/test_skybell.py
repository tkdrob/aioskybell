--- conflicted
+++ resolved
@@ -353,14 +353,12 @@
         == "https://skybell-thumbnails-stage.s3.amazonaws.com/012345670123456789abcdef/1646859244794-951012345670123456789abcdef_012345670123456789abcdef.jpeg"
     )
 
-<<<<<<< HEAD
     device._activities[0].pop(CONST.MEDIA_URL)
     with patch(
         "aioskybell.device.SkybellDevice._async_activities_request",
         return_value=device._activities,
     ):
         await device._async_update_activities()
-=======
     device = client._devices["012345670123456789abcdef"]
     device_info_forbidden(aresponses)
     device_settings(aresponses, device.device_id)
@@ -374,7 +372,6 @@
     device_avatar(aresponses, device.device_id)
     with pytest.raises(exceptions.SkybellException):
         await client.async_get_device(device.device_id, refresh=True)
->>>>>>> 64fc5889
 
     loop = asyncio.get_running_loop()
     loop.run_in_executor(None, os.remove(client._cache_path))
